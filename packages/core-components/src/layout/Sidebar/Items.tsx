--- conflicted
+++ resolved
@@ -157,7 +157,6 @@
           borderLeft: `solid ${selectedIndicatorWidth}px ${theme.palette.navigation.indicator}`,
           color: theme.palette.navigation.selectedColor,
         },
-<<<<<<< HEAD
         buttonItem: {
           background: 'none',
           border: 'none',
@@ -211,13 +210,12 @@
           width: theme.spacing(6),
           textAlign: 'center',
           marginRight: theme.spacing(1),
-=======
+        },
         '&$closed': {
           width: drawerWidthClosed,
         },
         '& $closedItemIcon': {
           paddingRight: selectedIndicatorWidth,
->>>>>>> 48738962
         },
         selected: {
           '&$root': {
