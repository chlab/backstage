--- conflicted
+++ resolved
@@ -420,18 +420,11 @@
 //
 // src/identity/types.d.ts:25:5 - (ae-forgotten-export) The symbol "TokenParams" needs to be exported by the entry point index.d.ts
 // src/identity/types.d.ts:31:9 - (ae-forgotten-export) The symbol "AnyJWK" needs to be exported by the entry point index.d.ts
-<<<<<<< HEAD
 // src/providers/gitlab/provider.d.ts:38:5 - (ae-forgotten-export) The symbol "AuthHandler" needs to be exported by the entry point index.d.ts
 // src/providers/gitlab/provider.d.ts:49:9 - (ae-forgotten-export) The symbol "SignInResolver" needs to be exported by the entry point index.d.ts
-// src/providers/types.d.ts:105:5 - (ae-forgotten-export) The symbol "AuthProviderConfig" needs to be exported by the entry point index.d.ts
-// src/providers/types.d.ts:111:5 - (ae-forgotten-export) The symbol "ExperimentalIdentityResolver" needs to be exported by the entry point index.d.ts
-// src/providers/types.d.ts:128:8 - (tsdoc-missing-deprecation-message) The @deprecated block must include a deprecation message, e.g. describing the recommended alternative
-=======
-// src/providers/google/provider.d.ts:36:5 - (ae-forgotten-export) The symbol "AuthHandler" needs to be exported by the entry point index.d.ts
 // src/providers/types.d.ts:109:5 - (ae-forgotten-export) The symbol "AuthProviderConfig" needs to be exported by the entry point index.d.ts
 // src/providers/types.d.ts:115:5 - (ae-forgotten-export) The symbol "ExperimentalIdentityResolver" needs to be exported by the entry point index.d.ts
 // src/providers/types.d.ts:132:8 - (tsdoc-missing-deprecation-message) The @deprecated block must include a deprecation message, e.g. describing the recommended alternative
->>>>>>> 4693a4df
 
 // (No @packageDocumentation comment for this package)
 ```